--- conflicted
+++ resolved
@@ -435,11 +435,8 @@
 
 pnfsmanager=PnfsManager
 poolmanager=PoolManager
-<<<<<<< HEAD
 loginBroker=LoginBroker
 billing=billing
-=======
->>>>>>> a5703469
 
 #  -----------------------------------------------------------------------
 #          Login broker
