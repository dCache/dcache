--- conflicted
+++ resolved
@@ -407,14 +407,16 @@
     protected void expandDepthFirst(Long id, PID pid, FsPath path, FileAttributes dirAttributes)
           throws BulkServiceException, CacheException, InterruptedException {
         checkForRequestCancellation();
+
+
         DirListTask task = new DirListTask() {
             @Override
             public void doList() throws Throwable {
                 try {
-                    DirectoryStream stream = getDirectoryListing(path);
+                    DirectoryStream<DirectoryEntry> stream = getDirectoryListing(path);
                     for (DirectoryEntry entry : stream) {
                         LOGGER.trace("expandDepthFirst {}, directory {}, entry {}", ruid, path,
-                              entry.getName());
+                                entry.getName());
                         FsPath childPath = path.child(entry.getName());
                         FileAttributes childAttributes = entry.getFileAttributes();
 
@@ -451,27 +453,10 @@
                         checkForRequestCancellation();
                     }
 
-<<<<<<< HEAD
-        DirectoryStream<DirectoryEntry> stream = getDirectoryListing(path);
-        for (DirectoryEntry entry : stream) {
-            LOGGER.trace("expandDepthFirst {}, directory {}, entry {}", ruid, path,
-                  entry.getName());
-            FsPath childPath = path.child(entry.getName());
-            FileAttributes childAttributes = entry.getFileAttributes();
-
-            switch (childAttributes.getFileType()) {
-                case DIR:
-                    switch (depth) {
-                        case ALL:
-                            LOGGER.debug("expandDepthFirst {}, found directory {}, "
-                                  + "expand ALL.", ruid, childPath);
-                            expandDepthFirst(null, PID.DISCOVERED, childPath, childAttributes);
-=======
                     switch (targetType) {
                         case BOTH:
                         case DIR:
                             handleDirTarget(id, pid, path, dirAttributes);
->>>>>>> f34a0cb4
                             break;
                         case FILE:
                             /*
