<project xmlns="http://maven.apache.org/POM/4.0.0" xmlns:xsi="http://www.w3.org/2001/XMLSchema-instance" xsi:schemaLocation="http://maven.apache.org/POM/4.0.0 http://maven.apache.org/xsd/maven-4.0.0.xsd">
    <modelVersion>4.0.0</modelVersion>

    <parent>
        <artifactId>dcache-parent</artifactId>
        <groupId>org.dcache</groupId>
<<<<<<< HEAD
        <version>2.8.2-cloud-SNAPSHOT</version>
=======
        <version>2.8.8-SNAPSHOT</version>
>>>>>>> e03341ad
        <relativePath>../../pom.xml</relativePath>
    </parent>

    <artifactId>gplazma2-xacml</artifactId>
    <packaging>jar</packaging>

    <name>gPlazma 2 XACML plugin</name>

    <dependencies>
        <dependency>
            <groupId>org.slf4j</groupId>
            <artifactId>slf4j-api</artifactId>
        </dependency>
        <dependency>
            <groupId>com.google.guava</groupId>
            <artifactId>guava</artifactId>
        </dependency>
	<dependency>
	  <groupId>org.jglobus</groupId>
	  <artifactId>ssl-proxies</artifactId>
	</dependency>
        <dependency>
            <groupId>eu.emi</groupId>
            <artifactId>vomsjapi</artifactId>
        </dependency>
        <dependency>
            <groupId>eu.emi</groupId>
            <artifactId>trustmanager</artifactId>
            <scope>runtime</scope>
        </dependency>
        <dependency>
            <groupId>eu.emi</groupId>
            <artifactId>trustmanager-axis</artifactId>
            <scope>runtime</scope>
        </dependency>
        <dependency>
            <groupId>org.opensciencegrid</groupId>
            <artifactId>privilege</artifactId>
        </dependency>
        <dependency>
            <groupId>org.opensciencegrid</groupId>
            <artifactId>privilege-xacml</artifactId>
        </dependency>
        <dependency>
            <groupId>org.opensaml</groupId>
            <artifactId>opensaml</artifactId>
        </dependency>
        <dependency>
            <groupId>org.dcache</groupId>
            <artifactId>gplazma2-gsi</artifactId>
            <version>${project.version}</version>
        </dependency>
        <dependency>
            <groupId>org.dcache</groupId>
            <artifactId>gplazma2</artifactId>
            <version>${project.version}</version>
        </dependency>
    </dependencies>
</project><|MERGE_RESOLUTION|>--- conflicted
+++ resolved
@@ -4,11 +4,7 @@
     <parent>
         <artifactId>dcache-parent</artifactId>
         <groupId>org.dcache</groupId>
-<<<<<<< HEAD
         <version>2.8.2-cloud-SNAPSHOT</version>
-=======
-        <version>2.8.8-SNAPSHOT</version>
->>>>>>> e03341ad
         <relativePath>../../pom.xml</relativePath>
     </parent>
 
