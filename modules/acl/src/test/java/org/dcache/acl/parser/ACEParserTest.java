--- conflicted
+++ resolved
@@ -1,6 +1,5 @@
 package org.dcache.acl.parser;
 
-<<<<<<< HEAD
 import static org.dcache.acl.enums.AccessMask.APPEND_DATA;
 import static org.dcache.acl.enums.AccessMask.READ_DATA;
 import static org.dcache.acl.enums.AccessMask.WRITE_DATA;
@@ -9,11 +8,7 @@
 import static org.dcache.acl.enums.AceType.ACCESS_DENIED_ACE_TYPE;
 import static org.dcache.acl.parser.ACEParser.parseLinuxAce;
 import static org.junit.Assert.assertEquals;
-=======
-import org.dcache.acl.enums.AceFlags;
-import org.dcache.acl.enums.AceType;
-import org.junit.Test;
->>>>>>> 988a39e0
+import static org.junit.Assert.assertTrue;
 
 import org.dcache.acl.ACE;
 import org.dcache.acl.enums.AccessMask;
@@ -131,17 +126,13 @@
         parseLinuxAce("D:g:SOMEONW@:w");
     }
 
-<<<<<<< HEAD
-    public static int toAccessMask(AccessMask... masks) {
-=======
     @Test
     public void testImplicitGroupACE() {
         var ace = new ACE(ACCESS_ALLOWED_ACE_TYPE, 0, AccessMask.parseInt("rwx"), Who.GROUP, 123);
         assertTrue("Identifier group is not set", IDENTIFIER_GROUP.matches(ace.getFlags()));
     }
 
-    public static int toAccessMask(AccessMask...masks) {
->>>>>>> 988a39e0
+    public static int toAccessMask(AccessMask... masks) {
         int mask = 0;
         for (AccessMask am : masks) {
             mask |= am.getValue();
