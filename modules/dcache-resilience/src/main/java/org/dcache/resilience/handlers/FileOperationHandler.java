/*
COPYRIGHT STATUS:
Dec 1st 2001, Fermi National Accelerator Laboratory (FNAL) documents and
software are sponsored by the U.S. Department of Energy under Contract No.
DE-AC02-76CH03000. Therefore, the U.S. Government retains a  world-wide
non-exclusive, royalty-free license to publish or reproduce these documents
and software for U.S. Government purposes.  All documents and software
available from this server are protected under the U.S. and Foreign
Copyright Laws, and FNAL reserves all rights.

Distribution of the software available from this server is free of
charge subject to the user following the terms of the Fermitools
Software Legal Information.

Redistribution and/or modification of the software shall be accompanied
by the Fermitools Software Legal Information  (including the copyright
notice).

The user is asked to feed back problems, benefits, and/or suggestions
about the software to the Fermilab Software Providers.

Neither the name of Fermilab, the  URA, nor the names of the contributors
may be used to endorse or promote products derived from this software
without specific prior written permission.

DISCLAIMER OF LIABILITY (BSD):

THIS SOFTWARE IS PROVIDED BY THE COPYRIGHT HOLDERS AND CONTRIBUTORS
"AS IS" AND ANY EXPRESS OR IMPLIED  WARRANTIES, INCLUDING, BUT NOT
LIMITED TO, THE IMPLIED  WARRANTIES OF MERCHANTABILITY AND FITNESS
FOR A PARTICULAR PURPOSE ARE DISCLAIMED. IN NO EVENT SHALL FERMILAB,
OR THE URA, OR THE U.S. DEPARTMENT of ENERGY, OR CONTRIBUTORS BE LIABLE
FOR  ANY  DIRECT, INDIRECT,  INCIDENTAL, SPECIAL, EXEMPLARY, OR
CONSEQUENTIAL DAMAGES  (INCLUDING, BUT NOT LIMITED TO, PROCUREMENT
OF SUBSTITUTE  GOODS OR SERVICES; LOSS OF USE, DATA, OR PROFITS; OR
BUSINESS INTERRUPTION) HOWEVER CAUSED AND ON ANY THEORY  OF
LIABILITY, WHETHER IN CONTRACT, STRICT LIABILITY, OR TORT (INCLUDING
NEGLIGENCE OR OTHERWISE) ARISING IN ANY WAY OUT  OF THE USE OF THIS
SOFTWARE, EVEN IF ADVISED OF THE  POSSIBILITY OF SUCH DAMAGE.

Liabilities of the Government:

This software is provided by URA, independent from its Prime Contract
with the U.S. Department of Energy. URA is acting independently from
the Government and in its own private capacity and is not acting on
behalf of the U.S. Government, nor as its contractor nor its agent.
Correspondingly, it is understood and agreed that the U.S. Government
has no connection to this software and in no manner whatsoever shall
be liable for nor assume any responsibility or obligation for any claim,
cost, or damages arising out of or resulting from the use of the software
available from this server.

Export Control:

All documents and software available from this server are subject to U.S.
export control laws.  Anyone downloading information from this server is
obligated to secure any necessary Government licenses before exporting
documents or software obtained from this server.
 */
package org.dcache.resilience.handlers;

import com.google.common.collect.ImmutableList;
import org.slf4j.Logger;
import org.slf4j.LoggerFactory;

import java.io.Serializable;
import java.util.Collection;
import java.util.Collections;
import java.util.NoSuchElementException;
import java.util.Set;
import java.util.concurrent.ExecutionException;
import java.util.concurrent.ExecutorService;
import java.util.concurrent.Future;
import java.util.concurrent.ScheduledExecutorService;

import diskCacheV111.util.CacheException;
import diskCacheV111.util.PnfsId;
import dmg.cells.nucleus.CellPath;
import org.dcache.alarms.AlarmMarkerFactory;
import org.dcache.alarms.PredefinedAlarm;
import org.dcache.cells.CellStub;
import org.dcache.pool.migration.PoolMigrationCopyFinishedMessage;
import org.dcache.pool.migration.PoolSelectionStrategy;
import org.dcache.pool.migration.Task;
import org.dcache.pool.migration.TaskParameters;
import org.dcache.pool.repository.ReplicaState;
import org.dcache.pool.repository.StickyRecord;
import org.dcache.resilience.data.FileOperation;
import org.dcache.resilience.data.FileOperationMap;
import org.dcache.resilience.data.FileUpdate;
import org.dcache.resilience.data.MessageType;
import org.dcache.resilience.data.PoolInfoMap;
import org.dcache.resilience.data.StorageUnitConstraints;
import org.dcache.resilience.db.NamespaceAccess;
import org.dcache.resilience.util.CacheExceptionUtils;
import org.dcache.resilience.util.DegenerateSelectionStrategy;
import org.dcache.resilience.util.ExceptionMessage;
import org.dcache.resilience.util.LocationSelectionException;
import org.dcache.resilience.util.LocationSelector;
import org.dcache.resilience.util.RemoveLocationExtractor;
import org.dcache.resilience.util.ResilientFileTask;
import org.dcache.resilience.util.StaticSinglePoolList;
import org.dcache.vehicles.FileAttributes;
import org.dcache.vehicles.resilience.RemoveReplicaMessage;

//import org.dcache.resilience.util.InaccessibleFileHandler;

/**
 * <p>Principal resilience logic component.</p>
 *
 * <p>Contains methods for registering a pnfsid for handling and
 *    for updating the number of times it should be processed (based
 *    on the arrival of update messages), for verifying if some
 *    action indeed needs to be taken, for launching a copy/migration
 *    task and for eliminating an excess copy.</p>
 *
 * <p>Class is not marked final for stubbing/mocking purposes.</p>
 */
public class FileOperationHandler {
    private static final Logger LOGGER = LoggerFactory.getLogger(
                    FileOperationHandler.class);

    private static final ImmutableList<StickyRecord> ONLINE_STICKY_RECORD
                    = ImmutableList.of(
                    new StickyRecord("system", StickyRecord.NON_EXPIRING));

    private static final String INACCESSIBLE_FILE_MESSAGE
                    = "Resilient pool {} is inaccessible but it contains  "
                    + "one or more files with no currently readable locations. "
                    + "Administrator intervention is required.  Run the command "
                    + "'inaccessible {}' to produce a list of orphaned pnfsids.";

    /**
     * <p>For communication with the {@link ResilientFileTask}.</p>
     */
    public enum Type {
        COPY,
        REMOVE,
        VOID
    }

    private final PoolSelectionStrategy taskSelectionStrategy
                    = new DegenerateSelectionStrategy();

    private FileOperationMap fileOpMap;
    private PoolInfoMap      poolInfoMap;
    private NamespaceAccess  namespace;
    private LocationSelector locationSelector;

    private CellStub                  pinManager;
    private CellStub                  pools;
    private ExecutorService           taskService;
    private ScheduledExecutorService  scheduledService;
    private FileTaskCompletionHandler completionHandler;

    public ExecutorService getTaskService() {
        return taskService;
    }

    public ScheduledExecutorService getRemoveService() {
        return scheduledService;
    }

    public void handleBrokenFileLocation(PnfsId pnfsId, String pool) {
        try {
            FileAttributes attributes
                            = FileUpdate.getAttributes(pnfsId, pool,
                                                       MessageType.CORRUPT_FILE,
                                                       namespace);
            if (attributes == null || attributes.getLocations().size() < 2) {
                /*
                 * This is the only copy, or it is not/no longer in the
                 * namespace.  In either case, do nothing, but cancel
                 * any running operations for this pnfsid.
                 */
                fileOpMap.cancel(pnfsId, true);
                return;
            }

            removeTarget(pnfsId, pool);
            FileUpdate update = new FileUpdate(pnfsId, pool,
                                               MessageType.CLEAR_CACHE_LOCATION, false);

            /*
             * Bypass the message guard check of CDC session.
             */
            handleLocationUpdate(update);
        } catch (CacheException e) {
            LOGGER.error("Error during handling of broken file removal ({}, {}): {}",
                         pnfsId, pool, new ExceptionMessage(e));
        }
    }

    /**
     * <p>The entry method for a PnfsId operation from a location update, called
     *      in response to an incoming message.</p>
     *
     * <p>If the entry is already in the current map, its count is incremented.</p>
     *
     * <p>A check is then made to see if the source belongs to a resilient
     *      pool group.  If not, the update is discarded.</p>
     *
     * <p>All attributes of the file that are necessary for resilience
     *      processing are then fetched.  Thereafter a series of preliminary
     *      checks are run for other disqualifying conditions.  If the pnfsId
     *      does qualify, an entry is added to the {@link FileOperationMap}.</p>
     *
     * @return true if a new operation is added to the map.
     */
    public boolean handleLocationUpdate(FileUpdate data)
                    throws CacheException {
        LOGGER.trace("handleLocationUpdate {}", data);

        if (data.pool == null) {
            LOGGER.debug("Update of {} with no location; file has likely "
                                         + "been deleted from namespace.",
                         data.pnfsId);
            return false;
        }

        if (!data.verifyPoolGroup(poolInfoMap)) {
            LOGGER.debug("Handle location update ({}, {}, {}; "
                                         + "pool is not a member "
                                         + "of a resilient group.",
                         data.pnfsId, data.pool, data.getGroup());
            return false;
        }

        /*
         * Prefetch all necessary file attributes, including current locations.
         */
        if (!data.validateAttributes(namespace)) {
            /*
             * Could be the result of a delete from namespace triggering a
             * clear cache location message.
             */
            return false;
        }

        /*
         *  Determine if action needs to be taken (counts).
         */
        if (!data.validateForAction(null, poolInfoMap, locationSelector)) {
            return false;
        }

        LOGGER.trace("handleLocationUpdate, update to be registered: {}", data);
        return fileOpMap.register(data);
    }

    /**
     * <p>The entry method for a PnfsId operation from a pool scan task.</p>
     *
     * <p>If the entry is already in the current map, its count is incremented.</p>
     *
     * <p>All attributes of the file that are necessary for resilience
     *      processing are then fetched.  Preliminary checks run for disqualifying
     *      conditions here include whether this is a storage unit modification,
     *      in which case the task is registered if the file has the storage unit
     *      in question. Otherwise, verification proceeds as in the
     *      {@link #handleLocationUpdate(FileUpdate)} method.</p>
     *
     * @return true if a new operation is added to the map.
     */
    public boolean handleScannedLocation(FileUpdate data, Integer storageUnit)
                    throws CacheException {
        LOGGER.debug("handleScannedLocation {}", data);

        /*
         * Prefetch all necessary file attributes, including current locations.
         */
        if (!data.validateAttributes(namespace)) {
            /*
             * Could be the result of deletion from namespace during the scan.
             */
            return false;
        }

        data.verifyPoolGroup(poolInfoMap);

        /*
         *  Determine if action needs to be taken.
         */
        if (!data.validateForAction(storageUnit, poolInfoMap, locationSelector)) {
            return false;
        }

        LOGGER.debug("handleScannedLocation, update to be registered: {}", data);
<<<<<<< HEAD
=======
        
>>>>>>> 4d513b28
        return fileOpMap.register(data);
    }

    /**
     * <p>Wraps the creation of a migration {@link Task}.  The task is given
     *      a static single pool list and a degenerate selection strategy,
     *      since the target has already been selected by this handler.</p>
     */
    public Task handleMakeOneCopy(FileAttributes attributes) {
        PnfsId pnfsId = attributes.getPnfsId();
        FileOperation operation = fileOpMap.getOperation(pnfsId);

        /*
         * Fire-and-forget best effort.
         */
        operation.ensureSticky(poolInfoMap, pools);

        LOGGER.trace("Configuring migration task for {}.", pnfsId);
        StaticSinglePoolList list;

        try {
            list = new StaticSinglePoolList(poolInfoMap.getPoolManagerInfo(operation.getTarget()));
        } catch (NoSuchElementException e) {
            CacheException exception = CacheExceptionUtils.getCacheException(
                            CacheException.NO_POOL_CONFIGURED,
                            "Copy %s, could not get PoolManager info for %s: %s.",
                            pnfsId, poolInfoMap.getPool(operation.getTarget()),
                            e);
            completionHandler.taskFailed(pnfsId, exception);
            return null;
        }

        String source = poolInfoMap.getPool(operation.getSource());

        TaskParameters taskParameters = new TaskParameters(
                        pools,
                        null,   // PnfsManager cell stub not used
                        pinManager,
                        scheduledService,
                        taskSelectionStrategy,
                        list,
                        false,  // eager; update should not happen
                        false,  // isMetaOnly; just move the metadata
                        false,  // compute checksum on update; should not happen
                        false,  // force copy even if pool not readable
                        true,   // maintain atime
                        1);

        Task task = new Task(taskParameters, completionHandler, source, pnfsId,
                             ReplicaState.CACHED, ONLINE_STICKY_RECORD,
                             Collections.EMPTY_LIST, attributes,
                             attributes.getAccessTime());
        LOGGER.trace("Created migration task for {}: {}.", pnfsId, task);

        return task;
    }

    /**
     * @param message returned by pool migration task, needs to be passed
     *                to the migration task.
     */
    public void handleMigrationCopyFinished(
                    PoolMigrationCopyFinishedMessage message) {
        LOGGER.trace("Migration copy finished {}", message);
        try {
            fileOpMap.updateOperation(message);
        } catch (IllegalStateException e) {
            /*
             *  We treat the missing entry benignly, as it is
             *  possible to have a race between removal from forced cancellation
             *  and the arrival of the message from the pool.
             */
            LOGGER.trace("{}", new ExceptionMessage(e));
        }
    }

    /**
     * <p>Calls {@link #removeTarget(PnfsId, String)} and then reports
     *    success or failure to the completion handler.</p>
     */
    public void handleRemoveOneCopy(FileAttributes attributes) {
        PnfsId pnfsId = attributes.getPnfsId();
        FileOperation operation = fileOpMap.getOperation(pnfsId);

        try {
            String target = poolInfoMap.getPool(operation.getTarget());
            LOGGER.trace("handleRemoveOneCopy {}, removing {}.", pnfsId,
                         target);
            removeTarget(pnfsId, target);
        } catch (CacheException e) {
            completionHandler.taskFailed(pnfsId, e);
        }

        completionHandler.taskCompleted(pnfsId);
    }

    /**
     * <p>Called when a pnfsid has been selected from the operation map for
     *      possible processing. Refreshes locations from namespace, and checks
     *      which of those are currently readable.  Sends an alarm if
     *      no operation can occur but should.</p>
     *
     * @return COPY, REMOVE, or VOID if no operation is necessary.
     */
    public Type handleVerification(FileAttributes attributes) {
        PnfsId pnfsId = attributes.getPnfsId();
        FileOperation operation = fileOpMap.getOperation(pnfsId);

        int gindex = operation.getPoolGroup();

        /*
         *  Note that the location-dependent checks are run on this thread
         *  instead of being pre-checked by the FileOperationMap consumer thread
         *  because they require a call to the database.
         */
        try {
            namespace.refreshLocations(attributes);
        } catch (CacheException e) {
            CacheException exception = CacheExceptionUtils.getCacheException(e.getRc(),
                            FileTaskCompletionHandler.VERIFY_FAILURE_MESSAGE,
                            pnfsId, null, e.getCause());
            completionHandler.taskFailed(pnfsId, exception);
            return Type.VOID;
        }

        Collection<String> locations = attributes.getLocations();

        LOGGER.trace("handleVerification {}, locations from namespace: {}",
                     pnfsId, locations);

        /*
         * Somehow, all the cache locations for this file have been removed.
         */
        if (locations.isEmpty()) {
            LOGGER.error(AlarmMarkerFactory.getMarker(PredefinedAlarm.INACCESSIBLE_FILE,
                                                      pnfsId.toString()),
                         "{} has no locations in the namespace. "
                                         + "Administrator intervention is required.", pnfsId);
            String error = String.format("%s has no locations.", pnfsId);
            CacheException exception
                            = CacheExceptionUtils.getCacheException(
                            CacheException.PANIC,
                            FileTaskCompletionHandler.VERIFY_FAILURE_MESSAGE,
                            pnfsId, error, null);
            completionHandler.taskFailed(pnfsId, exception);
            return Type.VOID;
        }

        locations = poolInfoMap.getMemberLocations(gindex, locations);

        LOGGER.trace("handleVerification {}, valid group member locations {}",
                     pnfsId, locations);

        /*
         * If all the locations are pools no longer belonging to the group,
         * the operation should be voided.
         */
        if (locations.isEmpty()) {
            fileOpMap.voidOperation(pnfsId);
            return Type.VOID;
        }

        /*
         *  If we have arrived here, we are expecting there to be an
         *  available source file.  So we need the strictly readable
         *  locations, not just "countable" ones.
         */
        Set<String> readableLocations
                        = poolInfoMap.getReadableLocations(locations);

        LOGGER.trace("handleVerification, {}, readable locations {}", pnfsId,
                        readableLocations);

        if (readableLocations.size() == 0) {
            Integer pindex = operation.getParent();
            if (pindex == null) {
                pindex = operation.getSource();
            }

            if (pindex != null) {
                String pool = poolInfoMap.getPool(pindex);
                /*
                 * Send alarm keyed to pool;
                 * this will increment the count on the alarm
                 */
                LOGGER.error(AlarmMarkerFactory.getMarker(PredefinedAlarm.INACCESSIBLE_FILE,
                                pool), INACCESSIBLE_FILE_MESSAGE, pool, pool);
            }

            String error = String.format(
                            "%s currently has no active locations.",
                            pnfsId);
            CacheException exception
                            = CacheExceptionUtils.getCacheException(
                            CacheException.PANIC,
                            FileTaskCompletionHandler.VERIFY_FAILURE_MESSAGE,
                            pnfsId, error, null);
            completionHandler.taskFailed(pnfsId, exception);
            return Type.VOID;
        }

        if (shouldEvictALocation(operation, readableLocations)) {
            return Type.REMOVE;
        }

        LOGGER.trace("handleVerification after eviction check, {}, locations {}",
                        pnfsId, locations);

        return determineTypeFromConstraints(operation,
                                            locations,
                                            readableLocations);
    }

    public void setCompletionHandler(
                    FileTaskCompletionHandler completionHandler) {
        this.completionHandler = completionHandler;
    }

    public void setLocationSelector(LocationSelector locationSelector) {
        this.locationSelector = locationSelector;
    }

    public void setNamespace(NamespaceAccess namespace) {
        this.namespace = namespace;
    }

    public void setPinManagerStub(CellStub pinManager) {
        this.pinManager = pinManager;
    }

    public void setFileOpMap(FileOperationMap pnfsOpMap) {
        this.fileOpMap = pnfsOpMap;
    }

    public void setPoolInfoMap(PoolInfoMap poolInfoMap) {
        this.poolInfoMap = poolInfoMap;
    }

    public void setPoolStub(CellStub pools) {
        this.pools = pools;
    }

    public void setScheduledService(ScheduledExecutorService scheduledService) {
        this.scheduledService = scheduledService;
    }

    public void setTaskService(ExecutorService taskService) {
        this.taskService = taskService;
    }

    /**
     * <p>Checks the readable locations against the requirements.
     *      If previous operations on this pnfsId have already satisfied them,
     *      the operation should be voided.</p>
     *
     * @return the type of operation which should take place, if any.
     */
    private Type determineTypeFromConstraints(FileOperation operation,
                                              Collection<String> locations,
                                              Set<String> readableLocations) {
        PnfsId pnfsId = operation.getPnfsId();
        Integer gindex = operation.getPoolGroup();
        Integer sindex = operation.getStorageUnit();

        LOGGER.trace("determineTypeFromConstraints {}, group {}, unit {}.",
                     pnfsId, gindex, sindex);

        StorageUnitConstraints constraints
                        = poolInfoMap.getStorageUnitConstraints(sindex);
        /*
         *  Countable means readable OR intentionally excluded locations.
         *  If there are copies missing only from excluded locations,
         *  do nothing.
         */
        int missing = constraints.getRequired()
                        - poolInfoMap.getCountableLocations(locations);

        Collection<String> tags = constraints.getOneCopyPer();

        LOGGER.trace("{}, readable locations {}, required {}, missing {}.",
                     pnfsId, readableLocations, constraints.getRequired(),
                     missing);

        Type type;
        String source = null;
        String target = null;

        try {
            /*
             *  Note that if the operation source or target is preset,
             *  the selection is skipped.
             */
            if (missing < 0) {
                type = Type.REMOVE;
                Integer pool = operation.getTarget();
                if (pool == null || !poolInfoMap.isPoolViable(pool, true)) {
                    target = locationSelector.selectRemoveTarget(operation,
                                    readableLocations, tags);
                }
                LOGGER.trace("target to remove: {}", target);
            } else if (missing > 0) {
                type = Type.COPY;
                Integer pool = operation.getSource();
                if (pool == null || !poolInfoMap.isPoolViable(pool, false)) {
                    source = locationSelector.selectCopySource(operation,
                                                               readableLocations);
                }
                LOGGER.trace("source: {}", source);
                pool = operation.getTarget();
                if (pool == null || !poolInfoMap.isPoolViable(pool, true)) {
                    target = locationSelector.selectCopyTarget(operation, gindex,
                                    readableLocations, tags);
                }
                LOGGER.trace("target to copy: {}", target);
            } else {
                LOGGER.trace("Nothing to do, VOID operation for {}", pnfsId);
                fileOpMap.voidOperation(pnfsId);
                return Type.VOID;
            }
        } catch (LocationSelectionException e) {
            CacheException exception = CacheExceptionUtils.getCacheException(
                            CacheException.DEFAULT_ERROR_CODE,
                            FileTaskCompletionHandler.VERIFY_FAILURE_MESSAGE,
                            pnfsId, null, e);
            completionHandler.taskFailed(pnfsId, exception);
            return Type.VOID;
        }

        fileOpMap.updateOperation(pnfsId, source, target);

        return type;
    }

    /**
     * <p>Synchronously removes from the target location the cache entry of the
     *      pnfsid associated with this task.  This is done via a message
     *      sent to a handler for this purpose on the pool itself.</p>
     */
    private void removeTarget(PnfsId pnfsId, String target)
                    throws CacheException {
        RemoveReplicaMessage msg = new RemoveReplicaMessage(target,
                                                            pnfsId);

        LOGGER.trace("Sending RemoveReplicasMessage {}.", msg);
        Future<RemoveReplicaMessage> future = pools.send(new CellPath(target), msg);

        try {
            msg = future.get();
            LOGGER.trace("Returned ReplicationRepRmMessage {}.", msg);
        } catch (InterruptedException | ExecutionException e) {
            throw CacheExceptionUtils.getCacheException(
                            CacheException.SELECTED_POOL_FAILED,
                            FileTaskCompletionHandler.FAILED_REMOVE_MESSAGE,
                            pnfsId, target, e);
        }

        Serializable exception = msg.getErrorObject();
        if (exception != null && !CacheExceptionUtils.replicaNotFound(exception)) {
            throw CacheExceptionUtils.getCacheException(
                            CacheException.SELECTED_POOL_FAILED,
                            FileTaskCompletionHandler.FAILED_REMOVE_MESSAGE,
                            pnfsId, target, (Exception) exception);
        }
    }

    /**
     * <p>Checks for necessary eviction due to pool tag changes or
     *      constraint change.  This call will automatically set
     *      the offending location as the target for a remove operation,
     *      and will increment the operation count so that there will
     *      be a chance to repeat the operation in order to make a new copy.</p>
     */
    private boolean shouldEvictALocation(FileOperation operation,
                                         Collection<String> readableLocations) {
        if (readableLocations.isEmpty()) {
            return false;
        }

        Integer sunit = operation.getStorageUnit();
        if (sunit == null) {
            return false;
        }

        StorageUnitConstraints constraints
                        = poolInfoMap.getStorageUnitConstraints(sunit);
        RemoveLocationExtractor extractor
                        = new RemoveLocationExtractor(
                        constraints.getOneCopyPer(),
                        poolInfoMap);
        String toEvict = extractor.findALocationToEvict(readableLocations);

        if (toEvict != null) {
            operation.setTarget(poolInfoMap.getPoolIndex(toEvict));
            int count = operation.getOpCount();
            operation.setOpCount(++count);
            return true;
        }

        return false;
    }
}<|MERGE_RESOLUTION|>--- conflicted
+++ resolved
@@ -286,10 +286,7 @@
         }
 
         LOGGER.debug("handleScannedLocation, update to be registered: {}", data);
-<<<<<<< HEAD
-=======
-        
->>>>>>> 4d513b28
+
         return fileOpMap.register(data);
     }
 
