/*
COPYRIGHT STATUS:
Dec 1st 2001, Fermi National Accelerator Laboratory (FNAL) documents and
software are sponsored by the U.S. Department of Energy under Contract No.
DE-AC02-76CH03000. Therefore, the U.S. Government retains a  world-wide
non-exclusive, royalty-free license to publish or reproduce these documents
and software for U.S. Government purposes.  All documents and software
available from this server are protected under the U.S. and Foreign
Copyright Laws, and FNAL reserves all rights.

Distribution of the software available from this server is free of
charge subject to the user following the terms of the Fermitools
Software Legal Information.

Redistribution and/or modification of the software shall be accompanied
by the Fermitools Software Legal Information  (including the copyright
notice).

The user is asked to feed back problems, benefits, and/or suggestions
about the software to the Fermilab Software Providers.

Neither the name of Fermilab, the  URA, nor the names of the contributors
may be used to endorse or promote products derived from this software
without specific prior written permission.

DISCLAIMER OF LIABILITY (BSD):

THIS SOFTWARE IS PROVIDED BY THE COPYRIGHT HOLDERS AND CONTRIBUTORS
"AS IS" AND ANY EXPRESS OR IMPLIED  WARRANTIES, INCLUDING, BUT NOT
LIMITED TO, THE IMPLIED  WARRANTIES OF MERCHANTABILITY AND FITNESS
FOR A PARTICULAR PURPOSE ARE DISCLAIMED. IN NO EVENT SHALL FERMILAB,
OR THE URA, OR THE U.S. DEPARTMENT of ENERGY, OR CONTRIBUTORS BE LIABLE
FOR  ANY  DIRECT, INDIRECT,  INCIDENTAL, SPECIAL, EXEMPLARY, OR
CONSEQUENTIAL DAMAGES  (INCLUDING, BUT NOT LIMITED TO, PROCUREMENT
OF SUBSTITUTE  GOODS OR SERVICES; LOSS OF USE, DATA, OR PROFITS; OR
BUSINESS INTERRUPTION) HOWEVER CAUSED AND ON ANY THEORY  OF
LIABILITY, WHETHER IN CONTRACT, STRICT LIABILITY, OR TORT (INCLUDING
NEGLIGENCE OR OTHERWISE) ARISING IN ANY WAY OUT  OF THE USE OF THIS
SOFTWARE, EVEN IF ADVISED OF THE  POSSIBILITY OF SUCH DAMAGE.

Liabilities of the Government:

This software is provided by URA, independent from its Prime Contract
with the U.S. Department of Energy. URA is acting independently from
the Government and in its own private capacity and is not acting on
behalf of the U.S. Government, nor as its contractor nor its agent.
Correspondingly, it is understood and agreed that the U.S. Government
has no connection to this software and in no manner whatsoever shall
be liable for nor assume any responsibility or obligation for any claim,
cost, or damages arising out of or resulting from the use of the software
available from this server.

Export Control:

All documents and software available from this server are subject to U.S.
export control laws.  Anyone downloading information from this server is
obligated to secure any necessary Government licenses before exporting
documents or software obtained from this server.
 */
package org.dcache.resilience.handlers;

import com.google.common.collect.ImmutableList;
import org.slf4j.Logger;
import org.slf4j.LoggerFactory;

import java.io.Serializable;
import java.util.Collection;
import java.util.Collections;
import java.util.NoSuchElementException;
import java.util.Set;
import java.util.concurrent.ExecutionException;
import java.util.concurrent.ExecutorService;
import java.util.concurrent.Future;
import java.util.concurrent.ScheduledExecutorService;

import diskCacheV111.util.CacheException;
import diskCacheV111.util.PnfsId;
import dmg.cells.nucleus.CellPath;
import org.dcache.alarms.AlarmMarkerFactory;
import org.dcache.alarms.PredefinedAlarm;
import org.dcache.cells.CellStub;
import org.dcache.pool.migration.PoolMigrationCopyFinishedMessage;
import org.dcache.pool.migration.PoolSelectionStrategy;
import org.dcache.pool.migration.Task;
import org.dcache.pool.migration.TaskParameters;
import org.dcache.pool.repository.EntryState;
import org.dcache.pool.repository.StickyRecord;
import org.dcache.resilience.data.FileOperation;
import org.dcache.resilience.data.FileOperationMap;
import org.dcache.resilience.data.FileUpdate;
import org.dcache.resilience.data.MessageType;
import org.dcache.resilience.data.PoolInfoMap;
import org.dcache.resilience.data.StorageUnitConstraints;
import org.dcache.resilience.db.NamespaceAccess;
import org.dcache.resilience.util.CacheExceptionUtils;
import org.dcache.resilience.util.DegenerateSelectionStrategy;
import org.dcache.resilience.util.ExceptionMessage;
import org.dcache.resilience.util.LocationSelectionException;
import org.dcache.resilience.util.LocationSelector;
import org.dcache.resilience.util.RemoveLocationExtractor;
import org.dcache.resilience.util.ResilientFileTask;
import org.dcache.resilience.util.StaticSinglePoolList;
import org.dcache.vehicles.FileAttributes;
import org.dcache.vehicles.resilience.RemoveReplicaMessage;

//import org.dcache.resilience.util.InaccessibleFileHandler;

/**
 * <p>Principal resilience logic component.</p>
 *
 * <p>Contains methods for registering a pnfsid for handling and
 *    for updating the number of times it should be processed (based
 *    on the arrival of update messages), for verifying if some
 *    action indeed needs to be taken, for launching a copy/migration
 *    task and for eliminating an excess copy.</p>
 *
 * <p>Class is not marked final for stubbing/mocking purposes.</p>
 */
public class FileOperationHandler {
    private static final Logger LOGGER = LoggerFactory.getLogger(
                    FileOperationHandler.class);

    private static final ImmutableList<StickyRecord> ONLINE_STICKY_RECORD
                    = ImmutableList.of(
                    new StickyRecord("system", StickyRecord.NON_EXPIRING));

    private static final String INACCESSIBLE_FILE_MESSAGE
                    = "Resilient pool {} is inaccessible but it contains  "
                    + "one or more files with no currently readable locations. "
                    + "Administrator intervention is required.  Run the command "
                    + "'inaccessible {}' to produce a list of orphaned pnfsids.";

    /**
     * <p>For communication with the {@link ResilientFileTask}.</p>
     */
    public enum Type {
        COPY,
        REMOVE,
        VOID
    }

    private final PoolSelectionStrategy taskSelectionStrategy
                    = new DegenerateSelectionStrategy();

    private FileOperationMap fileOpMap;
    private PoolInfoMap      poolInfoMap;
    private NamespaceAccess  namespace;
    private LocationSelector locationSelector;

    private CellStub                  pinManager;
    private CellStub                  pools;
    private ExecutorService           taskService;
    private ScheduledExecutorService  scheduledService;
    private FileTaskCompletionHandler completionHandler;

    public ExecutorService getTaskService() {
        return taskService;
    }

    public ScheduledExecutorService getRemoveService() {
        return scheduledService;
    }

    public void handleBrokenFileLocation(PnfsId pnfsId, String pool) {
        try {
            FileAttributes attributes
                            = FileUpdate.getAttributes(pnfsId, pool,
                                                       MessageType.CORRUPT_FILE,
                                                       namespace);
            if (attributes == null || attributes.getLocations().size() < 2) {
                /*
                 * This is the only copy, or it is not/no longer in the
                 * namespace.  In either case, do nothing, but cancel
                 * any running operations for this pnfsid.
                 */
                fileOpMap.cancel(pnfsId, true);
                return;
            }

            removeTarget(pnfsId, pool);
            FileUpdate update = new FileUpdate(pnfsId, pool,
                                               MessageType.CLEAR_CACHE_LOCATION, false);

            /*
             * Bypass the message guard check of CDC session.
             */
            handleLocationUpdate(update);
        } catch (CacheException e) {
            LOGGER.error("Error during handling of broken file removal ({}, {}): {}",
                         pnfsId, pool, new ExceptionMessage(e));
        }
    }

    /**
     * <p>The entry method for a PnfsId operation from a location update, called
     *      in response to an incoming message.</p>
     *
     * <p>If the entry is already in the current map, its count is incremented.</p>
     *
     * <p>A check is then made to see if the source belongs to a resilient
     *      pool group.  If not, the update is discarded.</p>
     *
     * <p>All attributes of the file that are necessary for resilience
     *      processing are then fetched.  Thereafter a series of preliminary
     *      checks are run for other disqualifying conditions.  If the pnfsId
     *      does qualify, an entry is added to the {@link FileOperationMap}.</p>
     *
     * @return true if a new operation is added to the map.
     */
    public boolean handleLocationUpdate(FileUpdate data)
                    throws CacheException {
        LOGGER.trace("handleLocationUpdate {}", data);

        if (data.pool == null) {
            LOGGER.debug("Update of {} with no location; file has likely "
                                         + "been deleted from namespace.",
                         data.pnfsId);
            return false;
        }

        if (!data.verifyPoolGroup(poolInfoMap)) {
            LOGGER.debug("Handle location update ({}, {}, {}; "
                                         + "pool is not a member "
                                         + "of a resilient group.",
                         data.pnfsId, data.pool, data.getGroup());
            return false;
        }

        /*
         * Prefetch all necessary file attributes, including current locations.
         */
        if (!data.validateAttributes(namespace)) {
            /*
             * Could be the result of a delete from namespace triggering a
             * clear cache location message.
             */
            return false;
        }

        /*
         *  Determine if action needs to be taken (counts).
         */
        if (!data.validateForAction(null, poolInfoMap, locationSelector)) {
            return false;
        }

        LOGGER.trace("handleLocationUpdate, update to be registered: {}", data);
        return fileOpMap.register(data);
    }

    /**
     * <p>The entry method for a PnfsId operation from a pool scan task.</p>
     *
     * <p>If the entry is already in the current map, its count is incremented.</p>
     *
     * <p>All attributes of the file that are necessary for resilience
     *      processing are then fetched.  Preliminary checks run for disqualifying
     *      conditions here include whether this is a storage unit modification,
     *      in which case the task is registered if the file has the storage unit
     *      in question. Otherwise, verification proceeds as in the
     *      {@link #handleLocationUpdate(FileUpdate)} method.</p>
     *
     * @return true if a new operation is added to the map.
     */
    public boolean handleScannedLocation(FileUpdate data, Integer storageUnit)
                    throws CacheException {
        LOGGER.debug("handleScannedLocation {}", data);

        /*
         * Prefetch all necessary file attributes, including current locations.
         */
        if (!data.validateAttributes(namespace)) {
            /*
             * Could be the result of deletion from namespace during the scan.
             */
            return false;
        }

        data.verifyPoolGroup(poolInfoMap);

        /*
         *  Determine if action needs to be taken.
         */
        if (!data.validateForAction(storageUnit, poolInfoMap, locationSelector)) {
            return false;
        }

        LOGGER.debug("handleScannedLocation, update to be registered: {}", data);
<<<<<<< HEAD
=======
        
>>>>>>> e772c578
        return fileOpMap.register(data);
    }

    /**
     * <p>Wraps the creation of a migration {@link Task}.  The task is given
     *      a static single pool list and a degenerate selection strategy,
     *      since the target has already been selected by this handler.</p>
     */
    public Task handleMakeOneCopy(FileAttributes attributes) {
        PnfsId pnfsId = attributes.getPnfsId();
        FileOperation operation = fileOpMap.getOperation(pnfsId);

        /*
         * Fire-and-forget best effort.
         */
        operation.ensureSticky(poolInfoMap, pools);

        LOGGER.trace("Configuring migration task for {}.", pnfsId);
        StaticSinglePoolList list;

        try {
            list = new StaticSinglePoolList(poolInfoMap.getPoolManagerInfo(operation.getTarget()));
        } catch (NoSuchElementException e) {
            CacheException exception = CacheExceptionUtils.getCacheException(
                            CacheException.NO_POOL_CONFIGURED,
                            "Copy %s, could not get PoolManager info for %s: %s.",
                            pnfsId, poolInfoMap.getPool(operation.getTarget()),
                            e);
            completionHandler.taskFailed(pnfsId, exception);
            return null;
        }

        String source = poolInfoMap.getPool(operation.getSource());

        TaskParameters taskParameters = new TaskParameters(
                        pools,
                        null,   // PnfsManager cell stub not used
                        pinManager,
                        scheduledService,
                        taskSelectionStrategy,
                        list,
                        false,  // eager; update should not happen
                        false,  // isMetaOnly; just move the metadata
                        false,  // compute checksum on update; should not happen
                        false,  // force copy even if pool not readable
                        true,   // maintain atime
                        1);

        Task task = new Task(taskParameters, completionHandler, source, pnfsId,
                             EntryState.CACHED, ONLINE_STICKY_RECORD,
                             Collections.EMPTY_LIST, attributes,
                             attributes.getAccessTime());
        LOGGER.trace("Created migration task for {}: {}.", pnfsId, task);

        return task;
    }

    /**
     * @param message returned by pool migration task, needs to be passed
     *                to the migration task.
     */
    public void handleMigrationCopyFinished(
                    PoolMigrationCopyFinishedMessage message) {
        LOGGER.trace("Migration copy finished {}", message);
        try {
            fileOpMap.updateOperation(message);
        } catch (IllegalStateException e) {
            /*
             *  We treat the missing entry benignly, as it is
             *  possible to have a race between removal from forced cancellation
             *  and the arrival of the message from the pool.
             */
            LOGGER.trace("{}", new ExceptionMessage(e));
        }
    }

    /**
     * <p>Calls {@link #removeTarget(PnfsId, String)} and then reports
     *    success or failure to the completion handler.</p>
     */
    public void handleRemoveOneCopy(FileAttributes attributes) {
        PnfsId pnfsId = attributes.getPnfsId();
        FileOperation operation = fileOpMap.getOperation(pnfsId);

        try {
            String target = poolInfoMap.getPool(operation.getTarget());
            LOGGER.trace("handleRemoveOneCopy {}, removing {}.", pnfsId,
                         target);
            removeTarget(pnfsId, target);
        } catch (CacheException e) {
            completionHandler.taskFailed(pnfsId, e);
        }

        completionHandler.taskCompleted(pnfsId);
    }

    /**
     * <p>Called when a pnfsid has been selected from the operation map for
     *      possible processing. Refreshes locations from namespace, and checks
     *      which of those are currently readable.  Sends an alarm if
     *      no operation can occur but should.</p>
     *
     * @return COPY, REMOVE, or VOID if no operation is necessary.
     */
    public Type handleVerification(FileAttributes attributes) {
        PnfsId pnfsId = attributes.getPnfsId();
        FileOperation operation = fileOpMap.getOperation(pnfsId);

        int gindex = operation.getPoolGroup();

        /*
         *  Note that the location-dependent checks are run on this thread
         *  instead of being pre-checked by the FileOperationMap consumer thread
         *  because they require a call to the database.
         */
        try {
            namespace.refreshLocations(attributes);
        } catch (CacheException e) {
            CacheException exception = CacheExceptionUtils.getCacheException(e.getRc(),
                            FileTaskCompletionHandler.VERIFY_FAILURE_MESSAGE,
                            pnfsId, null, e.getCause());
            completionHandler.taskFailed(pnfsId, exception);
            return Type.VOID;
        }

        Collection<String> locations = attributes.getLocations();

        LOGGER.trace("handleVerification {}, locations from namespace: {}",
                     pnfsId, locations);

        /*
         * Somehow, all the cache locations for this file have been removed.
         */
        if (locations.isEmpty()) {
            LOGGER.error(AlarmMarkerFactory.getMarker(PredefinedAlarm.INACCESSIBLE_FILE,
                                                      pnfsId.toString()),
                         "{} has no locations in the namespace. "
                                         + "Administrator intervention is required.", pnfsId);
            String error = String.format("%s has no locations.", pnfsId);
            CacheException exception
                            = CacheExceptionUtils.getCacheException(
                            CacheException.PANIC,
                            FileTaskCompletionHandler.VERIFY_FAILURE_MESSAGE,
                            pnfsId, error, null);
            completionHandler.taskFailed(pnfsId, exception);
            return Type.VOID;
        }

        locations = poolInfoMap.getMemberLocations(gindex, locations);

        LOGGER.trace("handleVerification {}, valid group member locations {}",
                     pnfsId, locations);

        /*
         * If all the locations are pools no longer belonging to the group,
         * the operation should be voided.
         */
        if (locations.isEmpty()) {
            fileOpMap.voidOperation(pnfsId);
            return Type.VOID;
        }

        /*
         *  If we have arrived here, we are expecting there to be an
         *  available source file.  So we need the strictly readable
         *  locations, not just "countable" ones.
         */
        Set<String> readableLocations
                        = poolInfoMap.getReadableLocations(locations);

        LOGGER.trace("handleVerification, {}, readable locations {}", pnfsId,
                        readableLocations);

        if (readableLocations.size() == 0) {
            Integer pindex = operation.getParent();
            if (pindex == null) {
                pindex = operation.getSource();
            }

            if (pindex != null) {
                String pool = poolInfoMap.getPool(pindex);
                /*
                 * Send alarm keyed to pool;
                 * this will increment the count on the alarm
                 */
                LOGGER.error(AlarmMarkerFactory.getMarker(PredefinedAlarm.INACCESSIBLE_FILE,
                                pool), INACCESSIBLE_FILE_MESSAGE, pool, pool);
            }

            String error = String.format(
                            "%s currently has no active locations.",
                            pnfsId);
            CacheException exception
                            = CacheExceptionUtils.getCacheException(
                            CacheException.PANIC,
                            FileTaskCompletionHandler.VERIFY_FAILURE_MESSAGE,
                            pnfsId, error, null);
            completionHandler.taskFailed(pnfsId, exception);
            return Type.VOID;
        }

        if (shouldEvictALocation(operation, readableLocations)) {
            return Type.REMOVE;
        }

        LOGGER.trace("handleVerification after eviction check, {}, locations {}",
                        pnfsId, locations);

        return determineTypeFromConstraints(operation,
                                            locations,
                                            readableLocations);
    }

    public void setCompletionHandler(
                    FileTaskCompletionHandler completionHandler) {
        this.completionHandler = completionHandler;
    }

    public void setLocationSelector(LocationSelector locationSelector) {
        this.locationSelector = locationSelector;
    }

    public void setNamespace(NamespaceAccess namespace) {
        this.namespace = namespace;
    }

    public void setPinManagerStub(CellStub pinManager) {
        this.pinManager = pinManager;
    }

    public void setFileOpMap(FileOperationMap pnfsOpMap) {
        this.fileOpMap = pnfsOpMap;
    }

    public void setPoolInfoMap(PoolInfoMap poolInfoMap) {
        this.poolInfoMap = poolInfoMap;
    }

    public void setPoolStub(CellStub pools) {
        this.pools = pools;
    }

    public void setScheduledService(ScheduledExecutorService scheduledService) {
        this.scheduledService = scheduledService;
    }

    public void setTaskService(ExecutorService taskService) {
        this.taskService = taskService;
    }

    /**
     * <p>Checks the readable locations against the requirements.
     *      If previous operations on this pnfsId have already satisfied them,
     *      the operation should be voided.</p>
     *
     * @return the type of operation which should take place, if any.
     */
    private Type determineTypeFromConstraints(FileOperation operation,
                                              Collection<String> locations,
                                              Set<String> readableLocations) {
        PnfsId pnfsId = operation.getPnfsId();
        Integer gindex = operation.getPoolGroup();
        Integer sindex = operation.getStorageUnit();

        LOGGER.trace("determineTypeFromConstraints {}, group {}, unit {}.",
                     pnfsId, gindex, sindex);

        StorageUnitConstraints constraints
                        = poolInfoMap.getStorageUnitConstraints(sindex);
        /*
         *  Countable means readable OR intentionally excluded locations.
         *  If there are copies missing only from excluded locations,
         *  do nothing.
         */
        int missing = constraints.getRequired()
                        - poolInfoMap.getCountableLocations(locations);

        Collection<String> tags = constraints.getOneCopyPer();

        LOGGER.trace("{}, readable locations {}, required {}, missing {}.",
                     pnfsId, readableLocations, constraints.getRequired(),
                     missing);

        Type type;
        String source = null;
        String target = null;

        try {
            /*
             *  Note that if the operation source or target is preset,
             *  the selection is skipped.
             */
            if (missing < 0) {
                type = Type.REMOVE;
                Integer pool = operation.getTarget();
                if (pool == null || !poolInfoMap.isPoolViable(pool, true)) {
                    target = locationSelector.selectRemoveTarget(operation,
                                    readableLocations, tags);
                }
                LOGGER.trace("target to remove: {}", target);
            } else if (missing > 0) {
                type = Type.COPY;
                Integer pool = operation.getSource();
                if (pool == null || !poolInfoMap.isPoolViable(pool, false)) {
                    source = locationSelector.selectCopySource(operation,
                                                               readableLocations);
                }
                LOGGER.trace("source: {}", source);
                pool = operation.getTarget();
                if (pool == null || !poolInfoMap.isPoolViable(pool, true)) {
                    target = locationSelector.selectCopyTarget(operation, gindex,
                                    readableLocations, tags);
                }
                LOGGER.trace("target to copy: {}", target);
            } else {
                LOGGER.trace("Nothing to do, VOID operation for {}", pnfsId);
                fileOpMap.voidOperation(pnfsId);
                return Type.VOID;
            }
        } catch (LocationSelectionException e) {
            CacheException exception = CacheExceptionUtils.getCacheException(
                            CacheException.DEFAULT_ERROR_CODE,
                            FileTaskCompletionHandler.VERIFY_FAILURE_MESSAGE,
                            pnfsId, null, e);
            completionHandler.taskFailed(pnfsId, exception);
            return Type.VOID;
        }

        fileOpMap.updateOperation(pnfsId, source, target);

        return type;
    }

    /**
     * <p>Synchronously removes from the target location the cache entry of the
     *      pnfsid associated with this task.  This is done via a message
     *      sent to a handler for this purpose on the pool itself.</p>
     */
    private void removeTarget(PnfsId pnfsId, String target)
                    throws CacheException {
        RemoveReplicaMessage msg = new RemoveReplicaMessage(target,
                                                            pnfsId);

        LOGGER.trace("Sending RemoveReplicasMessage {}.", msg);
        Future<RemoveReplicaMessage> future = pools.send(new CellPath(target), msg);

        try {
            msg = future.get();
            LOGGER.trace("Returned ReplicationRepRmMessage {}.", msg);
        } catch (InterruptedException | ExecutionException e) {
            throw CacheExceptionUtils.getCacheException(
                            CacheException.SELECTED_POOL_FAILED,
                            FileTaskCompletionHandler.FAILED_REMOVE_MESSAGE,
                            pnfsId, target, e);
        }

        Serializable exception = msg.getErrorObject();
        if (exception != null && !CacheExceptionUtils.replicaNotFound(exception)) {
            throw CacheExceptionUtils.getCacheException(
                            CacheException.SELECTED_POOL_FAILED,
                            FileTaskCompletionHandler.FAILED_REMOVE_MESSAGE,
                            pnfsId, target, (Exception) exception);
        }
    }

    /**
     * <p>Checks for necessary eviction due to pool tag changes or
     *      constraint change.  This call will automatically set
     *      the offending location as the target for a remove operation,
     *      and will increment the operation count so that there will
     *      be a chance to repeat the operation in order to make a new copy.</p>
     */
    private boolean shouldEvictALocation(FileOperation operation,
                                         Collection<String> readableLocations) {
        if (readableLocations.isEmpty()) {
            return false;
        }

        Integer sunit = operation.getStorageUnit();
        if (sunit == null) {
            return false;
        }

        StorageUnitConstraints constraints
                        = poolInfoMap.getStorageUnitConstraints(sunit);
        RemoveLocationExtractor extractor
                        = new RemoveLocationExtractor(
                        constraints.getOneCopyPer(),
                        poolInfoMap);
        String toEvict = extractor.findALocationToEvict(readableLocations);

        if (toEvict != null) {
            operation.setTarget(poolInfoMap.getPoolIndex(toEvict));
            int count = operation.getOpCount();
            operation.setOpCount(++count);
            return true;
        }

        return false;
    }
}<|MERGE_RESOLUTION|>--- conflicted
+++ resolved
@@ -286,10 +286,7 @@
         }
 
         LOGGER.debug("handleScannedLocation, update to be registered: {}", data);
-<<<<<<< HEAD
-=======
-        
->>>>>>> e772c578
+
         return fileOpMap.register(data);
     }
 
