<!-- $Id: common.xml,v 1.33 2007-10-24 10:05:13 tigran Exp $ -->

<project xmlns:artifact="antlib:org.apache.maven.artifact.ant">

    <!-- Define task for invoking SMC - the state machine compiler -->
    <taskdef name="smc" classname="net.sf.smc.ant.SmcJarWrapper" classpath="${libDir}/smc/smc-ant.jar" />
    <property name="smc.jar" location="${libDir}/smc/Smc.jar" />

    <path id="maven-ant-tasks.classpath" path="${antlib.dir}/maven-ant/maven-ant-tasks-2.1.1.jar" />
    <typedef resource="org/apache/maven/artifact/ant/antlib.xml"
           uri="antlib:org.apache.maven.artifact.ant"
           classpathref="maven-ant-tasks.classpath" />
    <!--
        Useful information from Environment
    -->

    <property environment="sysenv" />

    <!-- JAVAC related constants -->
    <!-- modify values in property file ant not here -->
    <property file="${buildTop}/common/javac.properties" />

    <!--
        initialize some defaults
    -->

    <tstamp>
        <format property="jar.timestamp" pattern="MM/dd/yyyy hh:mm:ss" />
        <format property="rpm.timestamp" pattern="yyyy.MM.dd" />
        <format property="sortableTimestamp" timezone="UTC" pattern="yyyyMMddHHmmss" />
    </tstamp>

    <property name="m2.home" value="${user.home}/.m2/repository" />
    <!-- external dependencies -->
    <artifact:dependencies pathId="dependency.classpath" filesetId="dependency.fileset" useScope="runtime">
        <!-- Remote repositories -->
        <remoteRepository id="glassfish.repository"
                          url="http://download.java.net/maven/glassfish/" />
        <remoteRepository id="berkeleydb-je.repository"
                          url="http://download.oracle.com/maven/"/>
        <remoteRepository id="jboss-netty.repository"
                          url="http://repository.jboss.org/nexus/content/groups/public/" />

        <remoteRepository id="dcache.repository"
                          url="http://www.dcache.org/nexus/content/groups/public" />
        <remoteRepository id="datanucleus.repository"
                          url="http://www.datanucleus.org/downloads/maven2"/>
        <remoteRepository id="toplink.repository"
                          url="http://download.java.net/maven/1/toplink.essentials"/>
        <remoteRepository id="ettrema-repo"
                          url="http://www.ettrema.com/maven2"/>
        <localRepository id="local" path="${m2.home}" />

        <!-- Suppress some dependencies: Dependencies with scope
             'provided' are not included in the runtime classpath. We
             use this to suppress jars we don't really need or get
             through other means.
        -->
        <dependency groupId="commons-logging" artifactId="commons-logging" version="1.1.1" scope="provided"/>
        <dependency groupId="org.springframework" artifactId="spring" version="2.5.6" scope="provided"/>
        <dependency groupId="org.springframework" artifactId="spring-webmvc" version="2.5.6" scope="provided"/>
        <dependency groupId="org.slf4j" artifactId="slf4j-log4j12" version="1.5.6" scope="provided"/>
        <dependency groupId="log4j" artifactId="log4j" version="1.2.14" scope="provided"/>

        <!-- external dependencies -->
        <dependency groupId="com.sun.grizzly" artifactId="grizzly-framework" version="1.9.19"/>
        <dependency groupId="com.sun.messaging.mq" artifactId="jms" version="4.4.2"/>
        <dependency groupId="com.sun.messaging.mq" artifactId="imq" version="4.4.2"/>
        <dependency groupId="org.springframework" artifactId="spring-beans" version="3.0.5.RELEASE"/>
        <dependency groupId="org.springframework" artifactId="spring-context" version="3.0.5.RELEASE"/>
        <dependency groupId="org.springframework" artifactId="spring-core" version="3.0.5.RELEASE"/>
        <dependency groupId="org.springframework" artifactId="spring-expression" version="3.0.5.RELEASE"/>
        <dependency groupId="org.springframework" artifactId="spring-jdbc" version="3.0.5.RELEASE"/>
        <dependency groupId="org.springframework" artifactId="spring-orm" version="3.0.5.RELEASE"/>
        <dependency groupId="org.springframework" artifactId="spring-web" version="3.0.5.RELEASE"/>
        <dependency groupId="org.springframework" artifactId="spring-aspects" version="3.0.5.RELEASE"/>
        <dependency groupId="org.springframework" artifactId="spring-instrument" version="3.0.5.RELEASE"/>
        <dependency groupId="org.aspectj" artifactId="aspectjrt" version="1.6.10"/>
        <dependency groupId="org.aspectj" artifactId="aspectjweaver" version="1.6.10"/>
        <dependency groupId="org.apache.xbean" artifactId="xbean-spring" version="3.7"/>
        <dependency groupId="org.apache.activemq" artifactId="activemq-all" version="5.4.2"/>
        <dependency groupId="org.slf4j" artifactId="slf4j-api" version="1.6.1"/>
        <dependency groupId="org.slf4j" artifactId="jcl-over-slf4j" version="1.6.1"/>
        <dependency groupId="org.slf4j" artifactId="log4j-over-slf4j" version="1.6.1"/>
        <dependency groupId="org.slf4j" artifactId="jul-to-slf4j" version="1.6.1"/>
        <dependency groupId="commons-codec" artifactId="commons-codec" version="1.4"/>
        <dependency groupId="commons-httpclient" artifactId="commons-httpclient" version="3.1"/>
        <dependency groupId="ch.qos.logback" artifactId="logback-classic" version="0.9.28"/>
<<<<<<< HEAD
        <dependency groupId="org.eclipse.jetty" artifactId="jetty-server" version="7.4.4.v20110707"/>
        <dependency groupId="org.eclipse.jetty" artifactId="jetty-deploy" version="7.4.4.v20110707"/>
        <dependency groupId="org.eclipse.jetty" artifactId="jetty-webapp" version="7.4.4.v20110707"/>
        <dependency groupId="org.eclipse.jetty" artifactId="jetty-servlets" version="7.4.4.v20110707"/>
        <dependency groupId="org.eclipse.jetty" artifactId="jetty-plus" version="7.4.4.v20110707"/>
        <dependency groupId="org.eclipse.jetty" artifactId="jetty-security" version="7.4.4.v20110707"/>
=======
        <dependency groupId="org.eclipse.jetty" artifactId="jetty-server" version="7.2.2.v20101205"/>
        <dependency groupId="org.eclipse.jetty" artifactId="jetty-deploy" version="7.2.2.v20101205"/>
        <dependency groupId="org.eclipse.jetty" artifactId="jetty-webapp" version="7.2.2.v20101205"/>
        <dependency groupId="org.eclipse.jetty" artifactId="jetty-servlets" version="7.2.2.v20101205"/>
        <dependency groupId="org.eclipse.jetty" artifactId="jetty-plus" version="7.2.2.v20101205"/>
        <dependency groupId="org.eclipse.jetty" artifactId="jetty-security" version="7.2.2.v20101205"/>
>>>>>>> 634f0008
        <dependency groupId="javax.servlet" artifactId="servlet-api" version="2.5"/>
        <dependency groupId="com.sleepycat" artifactId="je" version="4.1.10"/>
        <dependency groupId="axis" artifactId="axis" version="1.3" />
        <dependency groupId="org.jboss.netty" artifactId="netty" version="3.2.4.Final"/>
        <dependency groupId="org.glite" artifactId="glite-security-trustmanager" version="1.8.16-1.norefresh" />
        <dependency groupId="org.glite" artifactId="glite-security-util-java" version="1.4.0-1" />
        <dependency groupId="org.glite" artifactId="glite-security-voms-api-java" version="1.9.8-1" />
        <dependency groupId="org.glite" artifactId="glite-authz-pep-common" version="2.0.0-2" />
        <dependency groupId="org.glite" artifactId="glite-authz-pep-java" version="2.0.0-3" />
        <dependency groupId="javax.jdo" artifactId="jdo2-api" version="2.3-ec"/>
        <dependency groupId="org.apache.geronimo.specs" artifactId="geronimo-jpa_2.0_spec" version="1.1"/>
        <dependency groupId="org.datanucleus" artifactId="datanucleus-core" version="2.2.4"/>
        <dependency groupId="org.datanucleus" artifactId="datanucleus-cache" version="2.1.2"/>
        <dependency groupId="org.datanucleus" artifactId="datanucleus-enhancer" version="2.1.3"/>
        <dependency groupId="org.datanucleus" artifactId="datanucleus-jpa" version="2.1.8"/>
        <dependency groupId="org.datanucleus" artifactId="datanucleus-rdbms" version="2.2.4"/>
        <dependency groupId="toplink.essentials" artifactId="toplink-essentials" version="2.1-60f"/>
        <dependency groupId="com.google.guava" artifactId="guava" version="r07"/>
        <dependency groupId="com.caucho" artifactId="hessian" version="4.0.7" />
        <dependency groupId="com.ettrema" artifactId="milton-api" version="1.5.10"/>
        <dependency groupId="com.ettrema" artifactId="milton-servlet" version="1.5.10"/>
        <dependency groupId="postgresql" artifactId="postgresql" version="9.0-801.jdbc4"/>
        <dependency groupId="commons-dbcp" artifactId="commons-dbcp" version="1.4"/>
        <dependency groupId="c3p0" artifactId="c3p0" version="0.9.1.2"/>
        <dependency groupId="hsqldb" artifactId="hsqldb" version="2.0.0"/>
        <dependency groupId="org.liquibase" artifactId="liquibase-core" version="2.0.1"/>
        <dependency groupId="org.antlr" artifactId="stringtemplate" version="3.2.1"/>
    </artifact:dependencies>

    <property name="cog.libDir" value="${libDir}/cog" />
    <property name="gplazma.libDir" location="${libDir}/gplazma" />

    <!--
        generate dcache run-time classpath.
    -->
    <target name="-dcache-classpath">
      <echo>Generating runtime classpath...</echo>

      <!-- First, define some patterns. -->

      <!-- dcache.jar is needed independently of other compiled code -->
      <patternset id="pattern.dcache.jars.only-dcache">
        <include name="dcache.jar"/>
      </patternset>

      <!-- all compiled jar files excluding dcache.jar -->
      <patternset id="pattern.dcache.jars.all-compiled-code-except-dcache">
        <include name="dcache-common.jar"/>
        <include name="cells.jar"/>
        <include name="cells-protocols.jar"/>
        <include name="javatunnel.jar"/>
        <include name="srm.jar"/>
      </patternset>

      <!-- find liquibase -->
      <patternset id="pattern.dcache.jars.liquibase">
        <include name="**/liquibase-core-*.jar"/>
      </patternset>

      <!-- all other jar files are external libraries -->
      <patternset id="pattern.dcache.jars.packaged-external">
        <include name="**/*.jar"/>
        <invert>
          <patternset refid="pattern.dcache.jars.all-compiled-code-except-dcache"/>
          <patternset refid="pattern.dcache.jars.only-dcache"/>
        </invert>
      </patternset>


      <!-- Second, make (configurable) paths by finding matching jar files in
           deployed directory and replacing the path up to "classes" path-element
           with the ${dcache.paths.classes} property  -->
      <pathconvert property="dcache.jars.dcache" targetos="unix">
        <map from="${server.bin.dir}/classes" to="$${dcache.paths.classes}" />
        <path>
          <fileset dir="${server.bin.dir}/classes">
            <patternset refid="pattern.dcache.jars.only-dcache"/>
          </fileset>
        </path>
      </pathconvert>

      <pathconvert property="dcache.jars.all-compiled-code-except-dcache" targetos="unix">
        <map from="${server.bin.dir}/classes" to="$${dcache.paths.classes}" />
        <path>
          <fileset dir="${server.bin.dir}/classes">
            <patternset refid="pattern.dcache.jars.all-compiled-code-except-dcache"/>
          </fileset>
        </path>
      </pathconvert>


      <pathconvert property="dcache.jars.liquibase" targetos="unix">
        <map from="${server.bin.dir}/classes" to="$${dcache.paths.classes}" />
        <path>
          <fileset dir="${server.bin.dir}/classes">
            <patternset refid="pattern.dcache.jars.liquibase"/>
          </fileset>
        </path>
      </pathconvert>

      <pathconvert property="dcache.jars.packaged-external" targetos="unix">
        <map from="${server.bin.dir}/classes" to="$${dcache.paths.classes}" />
        <path>
          <fileset dir="${server.bin.dir}/classes">
            <patternset refid="pattern.dcache.jars.packaged-external"/>
          </fileset>
        </path>
      </pathconvert>

      <!-- Finally, generate the classpath.properties file -->
      <property name="classpath.properties" value="${server.bin.dir}/share/defaults/classpath.properties"/>

      <echo file="${classpath.properties}">#  -----------------------------------------------------------------------
#       Location of jar files
#  -----------------------------------------------------------------------
#   dCache startup scripts need to identify where are all the required jar
#   files.  To do this, various properties take default values from this
#   file.
#
#   The defaults in this file are declared relative to the
#   dcache.paths.classes property.  Please see the paths.properties file
#   for this property's default value.
#
#   To include additional jar files, simply define the dcache.java.classpath
#   property, either in dcache.conf or in the layout file.  Its value should
#   be a colon-separated list of (absolute) paths to the required additional
#   jar files.  Most sites will not have to do this.
#
#
#   Location of the dcache.jar file.
dcache.paths.classpath.dcache=${dcache.jars.dcache}
#
#   Location of the liquibase-core-*.jar file.
dcache.paths.liquibase=${dcache.jars.liquibase}
#
#   Location of all dCache code jar files excluding the dcache.jar file.
dcache.path.classpath.compiled-not-dcache=${dcache.jars.all-compiled-code-except-dcache}
#
#   Location of all dCache code
dcache.paths.classpath.all-compiled-code=$${dcache.paths.classpath.dcache}:$${dcache.path.classpath.compiled-not-dcache}
#
#   All external jar files, including any included by the site-admin.
dcache.paths.classpath.all-external=$${dcache.java.classpath}:$${dcache.paths.classpath.packaged-external}
#
#   The classpath used by dCache.
dcache.paths.classpath=$${dcache.paths.classpath.all-compiled-code}:$${dcache.paths.classpath.all-external}
#
#   A list of all external dependencies that are delivered with dCache.
dcache.paths.classpath.packaged-external=${dcache.jars.packaged-external}
</echo>

    </target>

</project><|MERGE_RESOLUTION|>--- conflicted
+++ resolved
@@ -86,21 +86,12 @@
         <dependency groupId="commons-codec" artifactId="commons-codec" version="1.4"/>
         <dependency groupId="commons-httpclient" artifactId="commons-httpclient" version="3.1"/>
         <dependency groupId="ch.qos.logback" artifactId="logback-classic" version="0.9.28"/>
-<<<<<<< HEAD
-        <dependency groupId="org.eclipse.jetty" artifactId="jetty-server" version="7.4.4.v20110707"/>
-        <dependency groupId="org.eclipse.jetty" artifactId="jetty-deploy" version="7.4.4.v20110707"/>
-        <dependency groupId="org.eclipse.jetty" artifactId="jetty-webapp" version="7.4.4.v20110707"/>
-        <dependency groupId="org.eclipse.jetty" artifactId="jetty-servlets" version="7.4.4.v20110707"/>
-        <dependency groupId="org.eclipse.jetty" artifactId="jetty-plus" version="7.4.4.v20110707"/>
-        <dependency groupId="org.eclipse.jetty" artifactId="jetty-security" version="7.4.4.v20110707"/>
-=======
         <dependency groupId="org.eclipse.jetty" artifactId="jetty-server" version="7.2.2.v20101205"/>
         <dependency groupId="org.eclipse.jetty" artifactId="jetty-deploy" version="7.2.2.v20101205"/>
         <dependency groupId="org.eclipse.jetty" artifactId="jetty-webapp" version="7.2.2.v20101205"/>
         <dependency groupId="org.eclipse.jetty" artifactId="jetty-servlets" version="7.2.2.v20101205"/>
         <dependency groupId="org.eclipse.jetty" artifactId="jetty-plus" version="7.2.2.v20101205"/>
         <dependency groupId="org.eclipse.jetty" artifactId="jetty-security" version="7.2.2.v20101205"/>
->>>>>>> 634f0008
         <dependency groupId="javax.servlet" artifactId="servlet-api" version="2.5"/>
         <dependency groupId="com.sleepycat" artifactId="je" version="4.1.10"/>
         <dependency groupId="axis" artifactId="axis" version="1.3" />
